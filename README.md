# ccxt-ohlcv-fetcher

<<<<<<< HEAD
fetches OHLC values from most crypto exchanges using ccxt library.
Saves candles to a sqlite database per symbol.
by default resumes from last candle fetched.
=======
fetches OHLC values from most crypto exchanges using ccxt library. saves candles to a sqlite database per symbol.
by default resumes from last candle fetched.


## setup

install virtualenv and python with your OS method

```
git clone https://github.com/planet-winter/ccxt-ohlcv-fetcher
cd ccxt-ohlcv-fetcher

virtualenv --python=python3.7 virtualenv
source virtualenv/bin/activate

pip install -r requirements.txt
```

## run

display help
```
./ccxt-ohlcv-fetch.py
```
get 1 min candles of XRP/USD data from bitfinex
```
./ccxt-ohlcv-fetch.py -s 'XRP/USD' -e bitfinex -t 1m --debug  
```

## convert to CSV
```
sqlite3 bitfinex_XRPUSD_1m.sqlite

sqlite> .headers on
sqlite> .mode csv
sqlite> .output data.csv
sqlite> SELECT * FROM candles;
sqlite> .quit
```
>>>>>>> 00280bc7
<|MERGE_RESOLUTION|>--- conflicted
+++ resolved
@@ -1,11 +1,7 @@
 # ccxt-ohlcv-fetcher
 
-<<<<<<< HEAD
 fetches OHLC values from most crypto exchanges using ccxt library.
 Saves candles to a sqlite database per symbol.
-by default resumes from last candle fetched.
-=======
-fetches OHLC values from most crypto exchanges using ccxt library. saves candles to a sqlite database per symbol.
 by default resumes from last candle fetched.
 
 
@@ -44,4 +40,3 @@
 sqlite> SELECT * FROM candles;
 sqlite> .quit
 ```
->>>>>>> 00280bc7
